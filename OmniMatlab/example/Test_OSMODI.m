<<<<<<< HEAD
=======
% © 2024. Syracuse University.
% © 2024. Triad National Security, LLC. All rights reserved.
% This program was produced under U.S. Government contract
% 89233218CNA000001 for Los Alamos National Laboratory (LANL), which is
% operated by Triad National Security, LLC for the U.S. Department of
% Energy/National Nuclear Security Administration. All rights in the
% program are reserved by Triad National Security, LLC, and the U.S.
% Department of Energy/National Nuclear Security Administration. The
% Government is granted for itself and others acting on its behalf a
% nonexclusive, paid-up, irrevocable worldwide license in this material
% to reproduce, prepare. derivative works, distribute copies to the
% public, perform publicly and display publicly, and to permit
% others to do so.
%
% This program is free software: you can redistribute it and/or modify it
% under the terms of the GNU General Public License as published by the
% Free Software Foundation, either version 3 of the License, or (at your
% option) any later version.
%
% This program is distributed in the hope that it will be useful, but
% WITHOUT ANY WARRANTY; without even the implied warranty of
% MERCHANTABILITY or FITNESS FOR A PARTICULAR PURPOSE. See the GNU
% General Public License for more details.
%
% You should have received a copy of the GNU General Public License along
% with this program. If not, see <https://www.gnu.org/licenses/>.

%Minimal Working Example code for usage example
>>>>>>> 1f75c864
clear; clc; close all;

Nx=10; Ny=20; Nz=30;
Sx=rand(Nx,Ny,Nz);
Sy=rand(Nx,Ny,Nz);
Sz=rand(Nx,Ny,Nz);
delta=[1 2 3];

opts.SolverToleranceRel=1e-4;
opts.SolverToleranceAbs=1e-4;
opts.SolverDevice='GPU';
opts.Verbose=1;
opts.Kernel='cell-centered';
%opts.Kernel='face-crossing';

[P, CGS]=OSMODI(single(Sx),single(Sy),single(Sz),single(delta),opts);

sum(P(:)-single(Sz(:)))


<|MERGE_RESOLUTION|>--- conflicted
+++ resolved
@@ -1,51 +1,48 @@
-<<<<<<< HEAD
-=======
-% © 2024. Syracuse University.
-% © 2024. Triad National Security, LLC. All rights reserved.
-% This program was produced under U.S. Government contract
-% 89233218CNA000001 for Los Alamos National Laboratory (LANL), which is
-% operated by Triad National Security, LLC for the U.S. Department of
-% Energy/National Nuclear Security Administration. All rights in the
-% program are reserved by Triad National Security, LLC, and the U.S.
-% Department of Energy/National Nuclear Security Administration. The
-% Government is granted for itself and others acting on its behalf a
-% nonexclusive, paid-up, irrevocable worldwide license in this material
-% to reproduce, prepare. derivative works, distribute copies to the
-% public, perform publicly and display publicly, and to permit
-% others to do so.
-%
-% This program is free software: you can redistribute it and/or modify it
-% under the terms of the GNU General Public License as published by the
-% Free Software Foundation, either version 3 of the License, or (at your
-% option) any later version.
-%
-% This program is distributed in the hope that it will be useful, but
-% WITHOUT ANY WARRANTY; without even the implied warranty of
-% MERCHANTABILITY or FITNESS FOR A PARTICULAR PURPOSE. See the GNU
-% General Public License for more details.
-%
-% You should have received a copy of the GNU General Public License along
-% with this program. If not, see <https://www.gnu.org/licenses/>.
-
-%Minimal Working Example code for usage example
->>>>>>> 1f75c864
-clear; clc; close all;
-
-Nx=10; Ny=20; Nz=30;
-Sx=rand(Nx,Ny,Nz);
-Sy=rand(Nx,Ny,Nz);
-Sz=rand(Nx,Ny,Nz);
-delta=[1 2 3];
-
-opts.SolverToleranceRel=1e-4;
-opts.SolverToleranceAbs=1e-4;
-opts.SolverDevice='GPU';
-opts.Verbose=1;
-opts.Kernel='cell-centered';
-%opts.Kernel='face-crossing';
-
-[P, CGS]=OSMODI(single(Sx),single(Sy),single(Sz),single(delta),opts);
-
-sum(P(:)-single(Sz(:)))
-
-
+% © 2024. Syracuse University.
+% © 2024. Triad National Security, LLC. All rights reserved.
+% This program was produced under U.S. Government contract
+% 89233218CNA000001 for Los Alamos National Laboratory (LANL), which is
+% operated by Triad National Security, LLC for the U.S. Department of
+% Energy/National Nuclear Security Administration. All rights in the
+% program are reserved by Triad National Security, LLC, and the U.S.
+% Department of Energy/National Nuclear Security Administration. The
+% Government is granted for itself and others acting on its behalf a
+% nonexclusive, paid-up, irrevocable worldwide license in this material
+% to reproduce, prepare. derivative works, distribute copies to the
+% public, perform publicly and display publicly, and to permit
+% others to do so.
+%
+% This program is free software: you can redistribute it and/or modify it
+% under the terms of the GNU General Public License as published by the
+% Free Software Foundation, either version 3 of the License, or (at your
+% option) any later version.
+%
+% This program is distributed in the hope that it will be useful, but
+% WITHOUT ANY WARRANTY; without even the implied warranty of
+% MERCHANTABILITY or FITNESS FOR A PARTICULAR PURPOSE. See the GNU
+% General Public License for more details.
+%
+% You should have received a copy of the GNU General Public License along
+% with this program. If not, see <https://www.gnu.org/licenses/>.
+
+%Minimal Working Example code for usage example
+clear; clc; close all;
+
+Nx=10; Ny=20; Nz=30;
+Sx=rand(Nx,Ny,Nz);
+Sy=rand(Nx,Ny,Nz);
+Sz=rand(Nx,Ny,Nz);
+delta=[1 2 3];
+
+opts.SolverToleranceRel=1e-4;
+opts.SolverToleranceAbs=1e-4;
+opts.SolverDevice='GPU';
+opts.Verbose=1;
+opts.Kernel='cell-centered';
+%opts.Kernel='face-crossing';
+
+[P, CGS]=OSMODI(single(Sx),single(Sy),single(Sz),single(delta),opts);
+
+sum(P(:)-single(Sz(:)))
+
+